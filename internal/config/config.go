--- conflicted
+++ resolved
@@ -7,7 +7,7 @@
 )
 
 type Config struct {
-<<<<<<< HEAD
+
 	Target    string
 	OutDir    string
 	Workers   int
@@ -16,17 +16,9 @@
 	TimeoutS  int
 	Verbosity int
 	Report    bool
-=======
-	Target          string
-	OutDir          string
-	Workers         int
-	Active          bool
-	Tools           []string
-	TimeoutS        int
-	Verbosity       int
 	CensysAPIID     string
 	CensysAPISecret string
->>>>>>> ff99cd55
+
 }
 
 func ParseFlags() *Config {
@@ -37,12 +29,10 @@
 	tools := flag.String("tools", "subfinder,assetfinder,amass,waybackurls,gau,crtsh,httpx", "Herramientas, CSV")
 	timeout := flag.Int("timeout", 120, "Timeout por herramienta (segundos)")
 	verbosity := flag.Int("v", 0, "Verbosity (0=silent,1=info,2=debug,3=trace)")
-<<<<<<< HEAD
 	report := flag.Bool("report", false, "Generar un informe HTML al finalizar")
-=======
 	censysID := flag.String("censys-api-id", os.Getenv("CENSYS_API_ID"), "Censys API ID (o exporta CENSYS_API_ID)")
 	censysSecret := flag.String("censys-api-secret", os.Getenv("CENSYS_API_SECRET"), "Censys API secret (o exporta CENSYS_API_SECRET)")
->>>>>>> ff99cd55
+
 	flag.Parse()
 
 	list := []string{}
@@ -58,7 +48,7 @@
 	}
 
 	return &Config{
-<<<<<<< HEAD
+
 		Target:    *target,
 		OutDir:    *outdir,
 		Workers:   *workers,
@@ -67,16 +57,8 @@
 		TimeoutS:  *timeout,
 		Verbosity: *verbosity,
 		Report:    *report,
-=======
-		Target:          *target,
-		OutDir:          *outdir,
-		Workers:         *workers,
-		Active:          *active,
-		Tools:           list,
-		TimeoutS:        *timeout,
-		Verbosity:       *verbosity,
 		CensysAPIID:     strings.TrimSpace(*censysID),
 		CensysAPISecret: strings.TrimSpace(*censysSecret),
->>>>>>> ff99cd55
+
 	}
 }