package app

import (
	"context"
	"errors"
	"net/url"
	"os"
	"path/filepath"
	"strings"

	"passive-rec/internal/config"
	"passive-rec/internal/logx"
	"passive-rec/internal/pipeline"
	"passive-rec/internal/runner"
	"passive-rec/internal/sources"
)

type sink interface {
	Start(workers int)
	In() chan<- string
	Flush()
	Close() error
}

var (
	sinkFactory = func(outdir string, active bool) (sink, error) {
		return pipeline.NewSink(outdir, active)
	}
	sourceSubfinder   = sources.Subfinder
	sourceAssetfinder = sources.Assetfinder
	sourceAmass       = sources.Amass
	sourceWayback     = sources.Wayback
	sourceGAU         = sources.GAU
	sourceCRTSh       = sources.CRTSH
	sourceCensys      = sources.Censys
	sourceHTTPX       = sources.HTTPX
	sourceSubJS       = sources.SubJS
)

func Run(cfg *config.Config) error {
	outDir, err := prepareOutputDir(cfg.OutDir, cfg.Target)
	if err != nil {
		return err
	}
	cfg.OutDir = outDir

	sink, err := sinkFactory(cfg.OutDir, cfg.Active)
	if err != nil {
		return err
	}
	defer sink.Close()
	sink.Start(cfg.Workers)

	requested, ordered, unknown := normalizeRequestedTools(cfg)

	bar := newProgressBar(len(ordered), nil)
	if bar != nil && len(ordered) > 0 {
		logx.SetOutput(bar.Writer())
		defer logx.SetOutput(nil)
	}

	ctx := context.Background()
	opts := orchestratorOptions{
		cfg:       cfg,
		sink:      sink,
		requested: requested,
		bar:       bar,
	}

	var steps []toolStep
	for _, name := range ordered {
		if step, ok := defaultSteps[name]; ok {
			steps = append(steps, step)
		}
	}

	runPipeline(ctx, steps, opts)

	sink.Flush()
	executePostProcessing(ctx, cfg, sink, bar, unknown)

	logx.Infof("modo active=%v; terminado", cfg.Active)
	return nil
}

func normalizeRequestedTools(cfg *config.Config) (map[string]bool, []string, []string) {
	normalizeTool := func(name string) string {
		return strings.ToLower(strings.TrimSpace(name))
	}

	requested := make(map[string]bool)
	var normalizedOrder []string
	for _, raw := range cfg.Tools {
		tool := normalizeTool(raw)
		if tool == "" {
			continue
		}
		normalizedOrder = append(normalizedOrder, tool)
		requested[tool] = true
	}

	if (requested["waybackurls"] || requested["gau"]) && !requested["dedupe"] {
		requested["dedupe"] = true
	}

	known := map[string]struct{}{
		"amass": {}, "subfinder": {}, "assetfinder": {}, "crtsh": {},
		"censys": {}, "dedupe": {}, "waybackurls": {}, "gau": {},
		"httpx": {}, "subjs": {},
	}

	pipelineOrder := []string{"amass", "subfinder", "assetfinder", "crtsh", "censys", "dedupe", "waybackurls", "gau", "httpx", "subjs"}

	var ordered []string
	seenOrdered := make(map[string]bool)
	for _, tool := range pipelineOrder {
		if requested[tool] {
			ordered = append(ordered, tool)
			seenOrdered[tool] = true
		}
	}

	var unknown []string
	for _, tool := range normalizedOrder {
		if seenOrdered[tool] {
			continue
		}
		if _, ok := known[tool]; !ok {
			ordered = append(ordered, tool)
			unknown = append(unknown, tool)
			seenOrdered[tool] = true
		}
	}

<<<<<<< HEAD
	return requested, ordered, unknown
=======
	bar := newProgressBar(len(ordered), nil)
	if bar != nil && len(ordered) > 0 {
		logx.SetOutput(bar.Writer())
		defer logx.SetOutput(nil)
	}

	runSequential := func(name string, fn func(context.Context) error) {
		if !requested[name] {
			return
		}
		task := runWithTimeout(ctx, cfg.TimeoutS, fn)
		if bar != nil {
			task = bar.Wrap(name, task)
		}
		if err := task(); err != nil {
			if errors.Is(err, runner.ErrMissingBinary) {
				return
			}
			logx.Warnf("source error: %v", err)
		}
	}

	runConcurrent := func(names []string, builder func(string) func(context.Context) error) {
		var wg runnerWaitGroup
		for _, name := range names {
			if !requested[name] {
				continue
			}
			fn := builder(name)
			if fn == nil {
				continue
			}
			task := runWithTimeout(ctx, cfg.TimeoutS, fn)
			if bar != nil {
				task = bar.Wrap(name, task)
			}
			wg.Go(task)
		}
		wg.Wait()
	}

	runSequential("amass", func(c context.Context) error {
		return sourceAmass(c, cfg.Target, sink.In(), cfg.Active)
	})

	runConcurrent([]string{"subfinder", "assetfinder"}, func(name string) func(context.Context) error {
		switch name {
		case "subfinder":
			return func(c context.Context) error {
				return sourceSubfinder(c, cfg.Target, sink.In())
			}
		case "assetfinder":
			return func(c context.Context) error {
				return sourceAssetfinder(c, cfg.Target, sink.In())
			}
		default:
			return nil
		}
	})

	runConcurrent([]string{"crtsh", "censys"}, func(name string) func(context.Context) error {
		switch name {
		case "crtsh":
			return func(c context.Context) error {
				return sourceCRTSh(c, cfg.Target, sink.In())
			}
		case "censys":
			return func(c context.Context) error {
				return sourceCensys(c, cfg.Target, cfg.CensysAPIID, cfg.CensysAPISecret, sink.In())
			}
		default:
			return nil
		}
	})

	sink.Flush()

	domainListFile := filepath.Join("domains", "domains.passive")
	var (
		dedupedDomains []string
		dedupeExecuted bool
	)
	if requested["dedupe"] {
		runSequential("dedupe", func(context.Context) error {
			domains, err := dedupeDomainList(cfg.OutDir)
			if err != nil {
				return err
			}
			dedupedDomains = domains
			domainListFile = filepath.Join("domains", "domains.dedupe")
			dedupeExecuted = true
			sink.In() <- fmt.Sprintf("meta: dedupe retained %d domains", len(domains))
			return nil
		})
	}

	if dedupeExecuted && len(dedupedDomains) == 0 {
		sink.In() <- "meta: dedupe produced no domains"
	}

	if requested["waybackurls"] || requested["gau"] {
		if len(dedupedDomains) == 0 {
			if requested["waybackurls"] {
				sink.In() <- "meta: waybackurls skipped (no domains after dedupe)"
				if bar != nil {
					bar.StepDone("waybackurls", "omitido")
				}
			}
			if requested["gau"] {
				sink.In() <- "meta: gau skipped (no domains after dedupe)"
				if bar != nil {
					bar.StepDone("gau", "omitido")
				}
			}
		} else {
			var wg runnerWaitGroup
			if requested["waybackurls"] {
				task := runWithTimeout(ctx, cfg.TimeoutS, func(c context.Context) error {
					return sourceWayback(c, dedupedDomains, sink.In())
				})
				if bar != nil {
					task = bar.Wrap("waybackurls", task)
				}
				wg.Go(task)
			}
			if requested["gau"] {
				task := runWithTimeout(ctx, cfg.TimeoutS, func(c context.Context) error {
					return sourceGAU(c, dedupedDomains, sink.In())
				})
				if bar != nil {
					task = bar.Wrap("gau", task)
				}
				wg.Go(task)
			}
			wg.Wait()
		}
	}

	sink.Flush()

	if requested["httpx"] {
		if !cfg.Active {
			sink.In() <- "meta: httpx skipped (requires --active)"
			if bar != nil {
				bar.StepDone("httpx", "omitido")
			}
		} else {
			sink.Flush()
			inputs := []string{domainListFile, filepath.Join("routes", "routes.passive")}
			task := runWithTimeout(ctx, cfg.TimeoutS, func(c context.Context) error {
				return sourceHTTPX(c, inputs, cfg.OutDir, sink.In())
			})
			if bar != nil {
				task = bar.Wrap("httpx", task)
			}
			if err := task(); err != nil {
				if !errors.Is(err, runner.ErrMissingBinary) {
					logx.Warnf("source error: %v", err)
				}
			}
		}
	}

	sink.Flush()

	if requested["subjs"] {
		if !cfg.Active {
			sink.In() <- "meta: subjs skipped (requires --active)"
			if bar != nil {
				bar.StepDone("subjs", "omitido")
			}
		} else {
			task := runWithTimeout(ctx, cfg.TimeoutS, func(c context.Context) error {
				return sourceSubJS(c, filepath.Join("routes", "routes.active"), cfg.OutDir, sink.In())
			})
			if bar != nil {
				task = bar.Wrap("subjs", task)
			}
			if err := task(); err != nil {
				if !errors.Is(err, runner.ErrMissingBinary) {
					logx.Warnf("source error: %v", err)
				}
			}
		}
	}

	sink.Flush()

	for _, tool := range unknown {
		sink.In() <- fmt.Sprintf("meta: unknown tool: %s", tool)
		if bar != nil {
			bar.StepDone(tool, "desconocido")
		}
	}

	if cfg.Report {
		sinkFiles := report.DefaultSinkFiles(cfg.OutDir)
		if err := report.Generate(ctx, cfg, sinkFiles); err != nil {
			logx.Warnf("no se pudo generar report.html: %v", err)
		} else {
			logx.Infof("Informe HTML generado en %s", filepath.Join(cfg.OutDir, "report.html"))
		}
	}
	if missing := bar.MissingTools(); len(missing) > 0 {
		logx.Infof("Herramientas faltantes en el sistema: %s", strings.Join(missing, ", "))
	}
	logx.Infof("modo active=%v; terminado", cfg.Active)
	return nil
>>>>>>> 4c3e0e70
}

type runnerWaitGroup struct{ ch []chan error }

func (w *runnerWaitGroup) Go(fn func() error) {
	errCh := make(chan error, 1)
	w.ch = append(w.ch, errCh)
	go func() {
		errCh <- fn()
	}()
}

func (w *runnerWaitGroup) Wait() {
	for _, ch := range w.ch {
		if err := <-ch; err != nil {
			if errors.Is(err, runner.ErrMissingBinary) {
				continue
			}
			logx.Warnf("source error: %v", err)
		}
	}
}

func runWithTimeout(parent context.Context, seconds int, fn func(context.Context) error) func() error {
	return func() error {
		ctx, cancel := runner.WithTimeout(parent, seconds)
		defer cancel()
		return fn(ctx)
	}
}

func prepareOutputDir(baseOutDir, target string) (string, error) {
	sanitized := sanitizeTargetDir(target)
	finalOutDir := filepath.Join(baseOutDir, sanitized)
	if err := os.MkdirAll(finalOutDir, 0o755); err != nil {
		return "", err
	}
	return finalOutDir, nil
}

func sanitizeTargetDir(target string) string {
	trimmed := strings.TrimSpace(target)
	if trimmed == "" {
		return "passive_rec"
	}

	if strings.Contains(trimmed, "://") {
		if u, err := url.Parse(trimmed); err == nil {
			if host := u.Hostname(); host != "" {
				trimmed = host
			}
		}
	}

	trimmed = strings.Trim(trimmed, "/")
	if trimmed == "" {
		return "passive_rec"
	}

	replacer := strings.NewReplacer(
		".", "_",
		"/", "_",
		"\\", "_",
	)
	sanitized := replacer.Replace(trimmed)
	sanitized = strings.Trim(sanitized, "_")
	if sanitized == "" {
		return "passive_rec"
	}
	return sanitized
}<|MERGE_RESOLUTION|>--- conflicted
+++ resolved
@@ -132,9 +132,6 @@
 		}
 	}
 
-<<<<<<< HEAD
-	return requested, ordered, unknown
-=======
 	bar := newProgressBar(len(ordered), nil)
 	if bar != nil && len(ordered) > 0 {
 		logx.SetOutput(bar.Writer())
@@ -343,7 +340,6 @@
 	}
 	logx.Infof("modo active=%v; terminado", cfg.Active)
 	return nil
->>>>>>> 4c3e0e70
 }
 
 type runnerWaitGroup struct{ ch []chan error }
