--- conflicted
+++ resolved
@@ -12,10 +12,6 @@
 		out <- "meta: gau/getallurls not found in PATH"
 		return runner.ErrMissingBinary
 	}
-<<<<<<< HEAD
 	return runner.RunCommand(ctx, "gau", []string{target}, out)
-=======
-	cmd := fmt.Sprintf("echo %s | %s", target, bin)
-	return runner.RunCommand(ctx, "sh", []string{"-c", cmd}, out)
->>>>>>> 2dfd50a3
+
 }