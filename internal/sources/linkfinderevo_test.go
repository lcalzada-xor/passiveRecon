package sources

import (
	"context"
<<<<<<< HEAD
	"fmt"
=======
	"errors"
>>>>>>> b5f01245
	"os"
	"path/filepath"
	"sort"
	"strings"
	"testing"
	"time"

	"github.com/google/go-cmp/cmp"

	"passive-rec/internal/routes"
)

func TestClassifyLinkfinderEndpoint(t *testing.T) {
	tests := []struct {
		name       string
		input      string
		wantJS     bool
		wantHTML   bool
		undetected bool
		wantCats   []routes.Category
	}{
		{name: "javascript absolute", input: "https://example.com/app/main.js", wantJS: true},
		{name: "html absolute", input: "https://example.com/index.html", wantHTML: true},
		{name: "relative path", input: "api/v1/users", undetected: true},
		{name: "svg relative", input: "logo.svg", undetected: true, wantCats: []routes.Category{routes.CategorySVG}},
		{name: "wasm", input: "https://example.com/app.wasm", wantCats: []routes.Category{routes.CategoryWASM}},
	}

	for _, tt := range tests {
		t.Run(tt.name, func(t *testing.T) {
			got := classifyLinkfinderEndpoint(tt.input)
			if got.isJS != tt.wantJS {
				t.Fatalf("isJS mismatch: got %v want %v", got.isJS, tt.wantJS)
			}
			if got.isHTML != tt.wantHTML {
				t.Fatalf("isHTML mismatch: got %v want %v", got.isHTML, tt.wantHTML)
			}
			if got.undetected != tt.undetected {
				t.Fatalf("undetected mismatch: got %v want %v", got.undetected, tt.undetected)
			}
			if diff := cmp.Diff(tt.wantCats, got.categories); diff != "" {
				t.Fatalf("categories mismatch (-want +got):\n%s", diff)
			}
		})
	}
}

func TestEmitLinkfinderFindingsFeedsCategories(t *testing.T) {
	reports := []linkfinderReport{{
		Resource: "https://example.com/page.html",
		Endpoints: []linkfinderEndpoint{
			{Link: "logo.svg"},
			{Link: "https://example.com/sitemap.xml"},
			{Link: "https://example.com/config.json"},
			{Link: "https://example.com/openapi.json"},
			{Link: "https://example.com/app.wasm"},
			{Link: "https://example.com/static/app.js"},
		},
	}}

	out := make(chan string, 20)
	undetected, err := emitLinkfinderFindings(reports, out)
	if err != nil {
		t.Fatalf("emitLinkfinderFindings returned error: %v", err)
	}
	close(out)

	var lines []string
	for line := range out {
		lines = append(lines, line)
	}
	sort.Strings(lines)

	wantLines := []string{
		"active: https://example.com/app.wasm",
		"active: https://example.com/config.json",
		"active: https://example.com/openapi.json",
		"active: https://example.com/sitemap.xml",
		"active: https://example.com/static/app.js",
		"active: api: https://example.com/openapi.json",
		"active: crawl: https://example.com/sitemap.xml",
		"active: js: https://example.com/static/app.js",
		"active: json: https://example.com/config.json",
		"active: meta-route: https://example.com/config.json",
		"active: logo.svg",
		"active: svg: logo.svg",
		"active: wasm: https://example.com/app.wasm",
	}

	sort.Strings(wantLines)
	if diff := cmp.Diff(wantLines, lines); diff != "" {
		t.Fatalf("unexpected lines (-want +got):\n%s", diff)
	}

	sort.Strings(undetected)
	if diff := cmp.Diff([]string{"logo.svg"}, undetected); diff != "" {
		t.Fatalf("unexpected undetected entries (-want +got):\n%s", diff)
	}
}

func TestNormalizeScope(t *testing.T) {
	tests := []struct {
		input string
		want  string
	}{
		{input: "example.com", want: "example.com"},
		{input: "https://sub.example.com", want: "sub.example.com"},
		{input: "", want: ""},
	}

	for _, tt := range tests {
		t.Run(tt.input, func(t *testing.T) {
			if got := normalizeScope(tt.input); got != tt.want {
				t.Fatalf("normalizeScope(%q) = %q, want %q", tt.input, got, tt.want)
			}
		})
	}
}

func TestWriteLinkfinderOutputsCreatesAllFormats(t *testing.T) {
	agg := newLinkfinderAggregate()
	agg.add("https://example.com/index.html", linkfinderEndpoint{Link: "https://example.com/api", Context: "fetch('/api')", Line: 10})

	tmp := t.TempDir()

	out := make(chan string, 10)
	if err := writeLinkfinderOutputs(tmp, agg, out); err != nil {
		t.Fatalf("writeLinkfinderOutputs returned error: %v", err)
	}

	findingsDir := filepath.Join(tmp, "routes", "linkFindings")
	files := []string{"findings.json", "findings.raw", "findings.html"}
	for _, name := range files {
		path := filepath.Join(findingsDir, name)
		if _, err := os.Stat(path); err != nil {
			t.Fatalf("expected %s to be created: %v", name, err)
		}
	}
}

func TestBuildLinkfinderArgsIncludesGF(t *testing.T) {
	args := buildLinkfinderArgs("input", "example.com", "raw", "html", "json")
	found := false
	for i := 0; i < len(args); i++ {
		if args[i] == "--gf" && i+1 < len(args) && args[i+1] == "all" {
			found = true
			break
		}
	}
	if !found {
		t.Fatalf("expected buildLinkfinderArgs to include --gf all, got %v", args)
	}
}

func TestPersistLinkfinderGFArtifacts(t *testing.T) {
	srcDir := t.TempDir()
	destDir := t.TempDir()

	gfTxt := filepath.Join(srcDir, "gf.txt")
	gfJSON := filepath.Join(srcDir, "gf.json")
	if err := os.WriteFile(gfTxt, []byte("match"), 0o644); err != nil {
		t.Fatalf("failed to write gf.txt: %v", err)
	}
	if err := os.WriteFile(gfJSON, []byte("{}"), 0o644); err != nil {
		t.Fatalf("failed to write gf.json: %v", err)
	}

	if err := persistLinkfinderGFArtifacts(destDir, "html", srcDir); err != nil {
		t.Fatalf("persistLinkfinderGFArtifacts returned error: %v", err)
	}

	wantFiles := []string{
		filepath.Join(destDir, "gf.html.txt"),
		filepath.Join(destDir, "gf.html.json"),
	}
	for _, name := range wantFiles {
		if _, err := os.Stat(name); err != nil {
			t.Fatalf("expected %s to exist: %v", name, err)
		}
	}

	if err := os.Remove(gfTxt); err != nil {
		t.Fatalf("failed to remove gf.txt: %v", err)
	}

	if err := persistLinkfinderGFArtifacts(destDir, "html", srcDir); err != nil {
		t.Fatalf("persistLinkfinderGFArtifacts returned error on cleanup: %v", err)
	}

	if _, err := os.Stat(filepath.Join(destDir, "gf.html.txt")); !errors.Is(err, os.ErrNotExist) {
		t.Fatalf("expected gf.html.txt to be removed, got err=%v", err)
	}
}

func TestCleanLinkfinderEndpointLink(t *testing.T) {
	tests := []struct {
		name  string
		input string
		want  string
	}{
		{name: "already clean", input: "https://example.com/app.js", want: "https://example.com/app.js"},
		{name: "trailing script noise", input: "https://uvesa.es/})}else{visibilityCache=[]", want: "https://uvesa.es/"},
		{name: "wrapped in quotes", input: "\"/static/app.js\"", want: "/static/app.js"},
		{name: "with trailing punctuation", input: "https://example.com/api/v1/users,", want: "https://example.com/api/v1/users"},
	}

	for _, tt := range tests {
		tt := tt
		t.Run(tt.name, func(t *testing.T) {
			if got := cleanLinkfinderEndpointLink(tt.input); got != tt.want {
				t.Fatalf("cleanLinkfinderEndpointLink(%q) = %q, want %q", tt.input, got, tt.want)
			}
		})
	}
}

func TestMaybeSampleLinkfinderInputLimitsEntries(t *testing.T) {
	tmp := t.TempDir()

	var builder strings.Builder
	total := linkfinderMaxInputEntries + 50
	for i := 0; i < total; i++ {
		builder.WriteString(fmt.Sprintf("file://example.com/%d\n", i))
	}

	path, totalEntries, sampledEntries, err := maybeSampleLinkfinderInput(tmp, "html", []byte(builder.String()))
	if err != nil {
		t.Fatalf("maybeSampleLinkfinderInput returned error: %v", err)
	}
	if path == "" {
		t.Fatalf("expected sampling to occur when total=%d", total)
	}
	if totalEntries != total {
		t.Fatalf("unexpected total entries: got %d want %d", totalEntries, total)
	}
	if sampledEntries != linkfinderMaxInputEntries {
		t.Fatalf("unexpected sampled entries: got %d want %d", sampledEntries, linkfinderMaxInputEntries)
	}

	data, err := os.ReadFile(path)
	if err != nil {
		t.Fatalf("failed to read sample file: %v", err)
	}
	lines := strings.Split(strings.TrimSpace(string(data)), "\n")
	if len(lines) != linkfinderMaxInputEntries {
		t.Fatalf("sample file has unexpected number of entries: got %d want %d", len(lines), linkfinderMaxInputEntries)
	}
	for _, line := range lines {
		if strings.TrimSpace(line) != line {
			t.Fatalf("expected sample lines to be trimmed, got %q", line)
		}
	}
}

func TestMaybeSampleLinkfinderInputNoopWhenBelowLimit(t *testing.T) {
	tmp := t.TempDir()

	data := []byte("file://example.com/1\nfile://example.com/2\n")
	path, totalEntries, sampledEntries, err := maybeSampleLinkfinderInput(tmp, "html", data)
	if err != nil {
		t.Fatalf("maybeSampleLinkfinderInput returned error: %v", err)
	}
	if path != "" {
		t.Fatalf("expected no sampling, but got path %q", path)
	}
	if totalEntries != 2 {
		t.Fatalf("unexpected total entries: got %d want 2", totalEntries)
	}
	if sampledEntries != 2 {
		t.Fatalf("unexpected sampled entries: got %d want 2", sampledEntries)
	}
}

func TestLinkFinderEVOIntegrationGeneratesReports(t *testing.T) {
	if _, err := os.Stat("/tmp/golinkfinder"); err != nil {
		t.Skip("GoLinkfinderEVO binary not available for integration test")
	}

	prevFindBin := linkfinderFindBin
	prevRunCmd := linkfinderRunCmd
	t.Cleanup(func() {
		linkfinderFindBin = prevFindBin
		linkfinderRunCmd = prevRunCmd
	})

	linkfinderFindBin = func(names ...string) (string, bool) {
		return "/tmp/golinkfinder", true
	}

	tmp := t.TempDir()
	routesDir := filepath.Join(tmp, "routes")
	if err := os.MkdirAll(filepath.Join(routesDir, "html"), 0o755); err != nil {
		t.Fatalf("failed to create html dir: %v", err)
	}
	if err := os.MkdirAll(filepath.Join(routesDir, "js"), 0o755); err != nil {
		t.Fatalf("failed to create js dir: %v", err)
	}
	if err := os.MkdirAll(filepath.Join(routesDir, "crawl"), 0o755); err != nil {
		t.Fatalf("failed to create crawl dir: %v", err)
	}

	sample := filepath.Join(tmp, "sample.html")
	if err := os.WriteFile(sample, []byte(`<html><body><script src="/static/app.js"></script><a href="/foo/bar.html">Link</a></body></html>`), 0o644); err != nil {
		t.Fatalf("failed to write sample html: %v", err)
	}

	htmlList := filepath.Join(routesDir, "html", "html.active")
	if err := os.WriteFile(htmlList, []byte("file://"+sample+"\n"), 0o644); err != nil {
		t.Fatalf("failed to write html list: %v", err)
	}
	if err := os.WriteFile(filepath.Join(routesDir, "js", "js.active"), nil, 0o644); err != nil {
		t.Fatalf("failed to write js list: %v", err)
	}
	if err := os.WriteFile(filepath.Join(routesDir, "crawl", "crawl.active"), nil, 0o644); err != nil {
		t.Fatalf("failed to write crawl list: %v", err)
	}

	ctx, cancel := context.WithTimeout(context.Background(), 10*time.Second)
	defer cancel()

	out := make(chan string, 10)
	if err := LinkFinderEVO(ctx, "https://example.com", tmp, out); err != nil {
		t.Fatalf("LinkFinderEVO returned error: %v", err)
	}

	findingsDir := filepath.Join(routesDir, "linkFindings")
	for _, name := range []string{"findings.json", "findings.raw", "findings.html"} {
		if _, err := os.Stat(filepath.Join(findingsDir, name)); err != nil {
			t.Fatalf("expected %s to exist: %v", name, err)
		}
	}

	for _, name := range []string{"findings.html.json", "findings.html.raw", "findings.html.html"} {
		if _, err := os.Stat(filepath.Join(findingsDir, name)); err != nil {
			t.Fatalf("expected intermediate artifact %s: %v", name, err)
		}
	}
}<|MERGE_RESOLUTION|>--- conflicted
+++ resolved
@@ -2,11 +2,8 @@
 
 import (
 	"context"
-<<<<<<< HEAD
 	"fmt"
-=======
 	"errors"
->>>>>>> b5f01245
 	"os"
 	"path/filepath"
 	"sort"
